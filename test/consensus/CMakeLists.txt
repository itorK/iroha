--- conflicted
+++ resolved
@@ -10,20 +10,6 @@
     ${PROJECT_SOURCE_DIR}/core/vendor/json/src
 )
 
-<<<<<<< HEAD
-link_directories(
-    ${PROJECT_BINARY_DIR}/lib
-    ${ED25519_PATH}/lib
-    ${KECCAK_PATH}/bin/generic64
-    ${PROJECT_SOURCE_DIR}/core/infra/crypto
-    ${AERON_PATH}/cppbuild/Release/lib
-    ${LEVELDB_PATH}/out-static
-
-    ${CRYPTO_PATH}
-)
-
-=======
->>>>>>> 7a7b1d28
 add_executable(sumeragi_test
     sumeragi_test.cpp
 )
@@ -50,10 +36,7 @@
     sumeragi
     connection_with_grpc
     config_manager
-<<<<<<< HEAD
     pthread
     consensus_event
     config_format
-=======
->>>>>>> 7a7b1d28
 )