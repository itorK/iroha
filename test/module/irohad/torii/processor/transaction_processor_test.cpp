--- conflicted
+++ resolved
@@ -110,12 +110,7 @@
 TEST_F(TransactionProcessorTest, TransactionProcessorOnProposalTest) {
   std::vector<shared_model::proto::Transaction> txs;
   for (size_t i = 0; i < proposal_size; i++) {
-<<<<<<< HEAD
-    auto &&tx = base_tx().build().signAndAddSignature(
-        shared_model::crypto::DefaultCryptoAlgorithmType::generateKeypair());
-=======
-    auto &&tx = TestTransactionBuilder().createdTime(i).build();
->>>>>>> 234f266a
+    auto &&tx = TestTransactionBuilder().createdTime(i).build();
     txs.push_back(tx);
     status_map[tx.hash()] =
         status_builder.notReceived().txHash(tx.hash()).build();
@@ -158,12 +153,7 @@
 TEST_F(TransactionProcessorTest, TransactionProcessorBlockCreatedTest) {
   std::vector<shared_model::proto::Transaction> txs;
   for (size_t i = 0; i < proposal_size; i++) {
-<<<<<<< HEAD
-    auto &&tx = base_tx().build().signAndAddSignature(
-        shared_model::crypto::DefaultCryptoAlgorithmType::generateKeypair());
-=======
-    auto &&tx = TestTransactionBuilder().createdTime(i).build();
->>>>>>> 234f266a
+    auto &&tx = TestTransactionBuilder().createdTime(i).build();
     txs.push_back(tx);
     status_map[tx.hash()] =
         status_builder.notReceived().txHash(tx.hash()).build();
@@ -222,12 +212,7 @@
 TEST_F(TransactionProcessorTest, TransactionProcessorOnCommitTest) {
   std::vector<shared_model::proto::Transaction> txs;
   for (size_t i = 0; i < proposal_size; i++) {
-<<<<<<< HEAD
-    auto &&tx = base_tx().build().signAndAddSignature(
-        shared_model::crypto::DefaultCryptoAlgorithmType::generateKeypair());
-=======
-    auto &&tx = TestTransactionBuilder().createdTime(i).build();
->>>>>>> 234f266a
+    auto &&tx = TestTransactionBuilder().createdTime(i).build();
     txs.push_back(tx);
     status_map[tx.hash()] =
         status_builder.notReceived().txHash(tx.hash()).build();
@@ -282,12 +267,7 @@
 TEST_F(TransactionProcessorTest, TransactionProcessorInvalidTxsTest) {
   std::vector<shared_model::proto::Transaction> block_txs;
   for (size_t i = 0; i < block_size; i++) {
-<<<<<<< HEAD
-    auto &&tx = base_tx().build().signAndAddSignature(
-        shared_model::crypto::DefaultCryptoAlgorithmType::generateKeypair());
-=======
-    auto &&tx = TestTransactionBuilder().createdTime(i).build();
->>>>>>> 234f266a
+    auto &&tx = TestTransactionBuilder().createdTime(i).build();
     block_txs.push_back(tx);
     status_map[tx.hash()] =
         status_builder.notReceived().txHash(tx.hash()).build();
@@ -297,12 +277,7 @@
       invalid_txs;  // transactions will be stateful invalid if appeared
                     // in proposal but didn't appear in block
   for (size_t i = block_size; i < proposal_size; i++) {
-<<<<<<< HEAD
-    auto &&tx = base_tx().build().signAndAddSignature(
-        shared_model::crypto::DefaultCryptoAlgorithmType::generateKeypair());
-=======
-    auto &&tx = TestTransactionBuilder().createdTime(i).build();
->>>>>>> 234f266a
+    auto &&tx = TestTransactionBuilder().createdTime(i).build();
     invalid_txs.push_back(tx);
     status_map[tx.hash()] =
         status_builder.notReceived().txHash(tx.hash()).build();
