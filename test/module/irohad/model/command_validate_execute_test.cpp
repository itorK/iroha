--- conflicted
+++ resolved
@@ -16,14 +16,9 @@
  */
 
 #include <limits>
-<<<<<<< HEAD
-
-#include "builders/common_objects/default_builders.hpp"
-=======
 #include "backend/protobuf/from_old_model.hpp"
 #include "builders/default_builders.hpp"
 #include "execution/command_executor.hpp"
->>>>>>> 61969d20
 #include "framework/result_fixture.hpp"
 #include "model/commands/add_asset_quantity.hpp"
 #include "model/commands/add_peer.hpp"
@@ -41,14 +36,14 @@
 #include "model/commands/set_quorum.hpp"
 #include "model/commands/subtract_asset_quantity.hpp"
 #include "model/commands/transfer_asset.hpp"
+#include "module/irohad/ametsuchi/ametsuchi_mocks.hpp"
 #include "validators/permissions.hpp"
-#include "module/irohad/ametsuchi/ametsuchi_mocks.hpp"
-
+
+using ::testing::_;
 using ::testing::AllOf;
 using ::testing::AtLeast;
 using ::testing::Return;
 using ::testing::StrictMock;
-using ::testing::_;
 
 using namespace iroha;
 using namespace iroha::ametsuchi;
@@ -62,14 +57,11 @@
     wsv_query = std::make_shared<StrictMock<MockWsvQuery>>();
     wsv_command = std::make_shared<StrictMock<MockWsvCommand>>();
 
-<<<<<<< HEAD
-=======
     executor = std::make_shared<iroha::CommandExecutor>(
         iroha::CommandExecutor(wsv_query, wsv_command));
     validator = std::make_shared<iroha::CommandValidator>(
         iroha::CommandValidator(wsv_query));
 
->>>>>>> 61969d20
     shared_model::builder::AccountBuilder<
         shared_model::proto::AccountBuilder,
         shared_model::validation::FieldValidator>()
@@ -102,21 +94,6 @@
               FAIL() << *e.error;
             });
 
-<<<<<<< HEAD
-    default_domain = std::shared_ptr<shared_model::interface::Domain>(
-        shared_model::proto::DomainBuilder()
-            .domainId(domain_id)
-            .defaultRole(admin_role)
-            .build()
-            .copy());
-  }
-
-  ExecutionResult validateAndExecute() {
-    auto executor = factory->getCommandExecutor(command);
-    if (executor->validate(*command, *wsv_query, creator->accountId())) {
-      return executor->execute(
-          *command, *wsv_query, *wsv_command, creator->accountId());
-=======
     default_domain = clone(shared_model::proto::DomainBuilder()
                                .domainId(domain_id)
                                .defaultRole(admin_role)
@@ -131,24 +108,16 @@
 
     if (boost::apply_visitor(*validator, new_command.get())) {
       return boost::apply_visitor(*executor, new_command.get());
->>>>>>> 61969d20
     }
     return expected::makeError(
         iroha::ExecutionError{"Validate", "validation of a command failed"});
   }
 
-<<<<<<< HEAD
-  ExecutionResult execute() {
-    auto executor = factory->getCommandExecutor(command);
-    return executor->execute(
-        *command, *wsv_query, *wsv_command, creator->accountId());
-=======
   iroha::ExecutionResult execute() {
     shared_model::proto::Command new_command =
         shared_model::proto::from_old(*command);
     executor->setCreatorAccountId(creator->accountId());
     return boost::apply_visitor(*executor, new_command.get());
->>>>>>> 61969d20
   }
 
   /// return result with empty error message
@@ -156,15 +125,12 @@
     return WsvCommandResult(iroha::expected::makeError(""));
   }
 
-<<<<<<< HEAD
-=======
   /// Returns error from result or throws error in case result contains value
   iroha::ExecutionResult::ErrorType checkErrorCase(
       const iroha::ExecutionResult &result) {
     return boost::get<iroha::ExecutionResult::ErrorType>(result);
   }
 
->>>>>>> 61969d20
   Amount max_amount{
       std::numeric_limits<boost::multiprecision::uint256_t>::max(), 2};
   std::string admin_id = "admin@test", account_id = "test@test",
@@ -908,9 +874,10 @@
   // Creator is admin
   // Add same signatory
 
-  EXPECT_CALL(*wsv_query,
-              hasAccountGrantablePermission(
-                  admin_id, remove_signatory->account_id, can_remove_my_signatory))
+  EXPECT_CALL(
+      *wsv_query,
+      hasAccountGrantablePermission(
+          admin_id, remove_signatory->account_id, can_remove_my_signatory))
       .WillOnce(Return(true));
 
   EXPECT_CALL(*wsv_query, getAccount(remove_signatory->account_id))
@@ -936,9 +903,10 @@
 TEST_F(RemoveSignatoryTest, InvalidWhenSingleKey) {
   // Creator is admin
 
-  EXPECT_CALL(*wsv_query,
-              hasAccountGrantablePermission(
-                  admin_id, remove_signatory->account_id, can_remove_my_signatory))
+  EXPECT_CALL(
+      *wsv_query,
+      hasAccountGrantablePermission(
+          admin_id, remove_signatory->account_id, can_remove_my_signatory))
       .WillOnce(Return(true));
 
   EXPECT_CALL(*wsv_query, getAccount(remove_signatory->account_id))
@@ -966,9 +934,10 @@
 TEST_F(RemoveSignatoryTest, InvalidWhenNoPermissions) {
   // Creator has no permissions
   // Add same signatory
-  EXPECT_CALL(*wsv_query,
-              hasAccountGrantablePermission(
-                  admin_id, remove_signatory->account_id, can_remove_my_signatory))
+  EXPECT_CALL(
+      *wsv_query,
+      hasAccountGrantablePermission(
+          admin_id, remove_signatory->account_id, can_remove_my_signatory))
       .WillOnce(Return(false));
 
   ASSERT_NO_THROW(checkErrorCase(validateAndExecute()));
@@ -976,9 +945,10 @@
 
 TEST_F(RemoveSignatoryTest, InvalidWhenNoKey) {
   // Remove signatory not present in account
-  EXPECT_CALL(*wsv_query,
-              hasAccountGrantablePermission(
-                  admin_id, remove_signatory->account_id, can_remove_my_signatory))
+  EXPECT_CALL(
+      *wsv_query,
+      hasAccountGrantablePermission(
+          admin_id, remove_signatory->account_id, can_remove_my_signatory))
       .WillOnce(Return(true));
   remove_signatory->pubkey.fill(0xF);
 
@@ -998,9 +968,10 @@
  * @then execute fails and returns false
  */
 TEST_F(RemoveSignatoryTest, InvalidWhenNoAccount) {
-  EXPECT_CALL(*wsv_query,
-              hasAccountGrantablePermission(
-                  admin_id, remove_signatory->account_id, can_remove_my_signatory))
+  EXPECT_CALL(
+      *wsv_query,
+      hasAccountGrantablePermission(
+          admin_id, remove_signatory->account_id, can_remove_my_signatory))
       .WillOnce(Return(true));
 
   EXPECT_CALL(*wsv_query, getAccount(remove_signatory->account_id))
@@ -1019,9 +990,10 @@
  * @then execute fails and returns false
  */
 TEST_F(RemoveSignatoryTest, InvalidWhenNoSignatories) {
-  EXPECT_CALL(*wsv_query,
-              hasAccountGrantablePermission(
-                  admin_id, remove_signatory->account_id, can_remove_my_signatory))
+  EXPECT_CALL(
+      *wsv_query,
+      hasAccountGrantablePermission(
+          admin_id, remove_signatory->account_id, can_remove_my_signatory))
       .WillOnce(Return(true));
 
   EXPECT_CALL(*wsv_query, getAccount(remove_signatory->account_id))
@@ -1040,9 +1012,10 @@
  * @then execute fails and returns false
  */
 TEST_F(RemoveSignatoryTest, InvalidWhenNoAccountAndSignatories) {
-  EXPECT_CALL(*wsv_query,
-              hasAccountGrantablePermission(
-                  admin_id, remove_signatory->account_id, can_remove_my_signatory))
+  EXPECT_CALL(
+      *wsv_query,
+      hasAccountGrantablePermission(
+          admin_id, remove_signatory->account_id, can_remove_my_signatory))
       .WillOnce(Return(true));
 
   EXPECT_CALL(*wsv_query, getAccount(remove_signatory->account_id))
@@ -1067,9 +1040,9 @@
       .WillOnce(Return(std::vector<std::string>{}));
   EXPECT_CALL(*wsv_query, getAccountRoles(creator->accountId()))
       .WillOnce(Return(std::vector<std::string>{admin_role}));
-  EXPECT_CALL(
-      *wsv_query,
-      hasAccountGrantablePermission(admin_id, admin_id, can_remove_my_signatory))
+  EXPECT_CALL(*wsv_query,
+              hasAccountGrantablePermission(
+                  admin_id, admin_id, can_remove_my_signatory))
       .WillOnce(Return(false));
 
   ASSERT_NO_THROW(checkErrorCase(validateAndExecute()));
@@ -1233,38 +1206,6 @@
   void SetUp() override {
     CommandValidateExecuteTest::SetUp();
 
-<<<<<<< HEAD
-    asset = std::shared_ptr<shared_model::interface::Asset>(
-        shared_model::proto::AssetBuilder()
-            .assetId(asset_id)
-            .domainId(domain_id)
-            .precision(2)
-            .build()
-            .copy());
-
-    balance = std::shared_ptr<shared_model::interface::Amount>(
-        shared_model::proto::AmountBuilder()
-            .intValue(150)
-            .precision(2)
-            .build()
-            .copy());
-
-    src_wallet = std::shared_ptr<shared_model::interface::AccountAsset>(
-        shared_model::proto::AccountAssetBuilder()
-            .assetId(asset_id)
-            .accountId(admin_id)
-            .balance(*balance)
-            .build()
-            .copy());
-
-    dst_wallet = std::shared_ptr<shared_model::interface::AccountAsset>(
-        shared_model::proto::AccountAssetBuilder()
-            .assetId(asset_id)
-            .accountId(account_id)
-            .balance(*balance)
-            .build()
-            .copy());
-=======
     asset = clone(shared_model::proto::AssetBuilder()
                       .assetId(asset_id)
                       .domainId(domain_id)
@@ -1287,7 +1228,6 @@
                            .accountId(account_id)
                            .balance(*balance)
                            .build());
->>>>>>> 61969d20
 
     transfer_asset = std::make_shared<TransferAsset>();
     transfer_asset->src_account_id = admin_id;
@@ -1588,27 +1528,11 @@
  * @then execute fails and returns false
  */
 TEST_F(TransferAssetTest, InvalidWhenAmountOverflow) {
-<<<<<<< HEAD
-  auto max_balance = std::shared_ptr<shared_model::interface::Amount>(
-=======
   std::shared_ptr<shared_model::interface::Amount> max_balance = clone(
->>>>>>> 61969d20
       shared_model::proto::AmountBuilder()
           .intValue(
               std::numeric_limits<boost::multiprecision::uint256_t>::max())
           .precision(2)
-<<<<<<< HEAD
-          .build()
-          .copy());
-
-  src_wallet = std::shared_ptr<shared_model::interface::AccountAsset>(
-      shared_model::proto::AccountAssetBuilder()
-          .assetId(src_wallet->assetId())
-          .accountId(src_wallet->accountId())
-          .balance(*max_balance)
-          .build()
-          .copy());
-=======
           .build());
 
   src_wallet = clone(shared_model::proto::AccountAssetBuilder()
@@ -1616,7 +1540,6 @@
                          .accountId(src_wallet->accountId())
                          .balance(*max_balance)
                          .build());
->>>>>>> 61969d20
 
   EXPECT_CALL(*wsv_query, getAsset(transfer_asset->asset_id))
       .WillOnce(Return(asset));
@@ -1640,7 +1563,8 @@
   transfer_asset->src_account_id = account_id;
   transfer_asset->dest_account_id = admin_id;
   EXPECT_CALL(*wsv_query,
-              hasAccountGrantablePermission(admin_id, account_id, can_transfer_my_assets))
+              hasAccountGrantablePermission(
+                  admin_id, account_id, can_transfer_my_assets))
       .WillOnce(Return(false));
   ASSERT_NO_THROW(checkErrorCase(validateAndExecute()));
 }
@@ -1650,7 +1574,8 @@
   transfer_asset->src_account_id = account_id;
   transfer_asset->dest_account_id = admin_id;
   EXPECT_CALL(*wsv_query,
-              hasAccountGrantablePermission(admin_id, account_id, can_transfer_my_assets))
+              hasAccountGrantablePermission(
+                  admin_id, account_id, can_transfer_my_assets))
       .WillOnce(Return(true));
 
   EXPECT_CALL(*wsv_query, getAccountRoles(transfer_asset->dest_account_id))
@@ -1955,11 +1880,7 @@
   EXPECT_CALL(*wsv_command,
               insertAccountGrantablePermission(exact_command->account_id,
                                                creator->accountId(),
-<<<<<<< HEAD
-                                               exact_command->permission_name))
-=======
                                                new_model_permission))
->>>>>>> 61969d20
       .WillOnce(Return(WsvCommandResult()));
   ASSERT_NO_THROW(checkValueCase(validateAndExecute()));
 }
@@ -1981,11 +1902,7 @@
   EXPECT_CALL(*wsv_command,
               insertAccountGrantablePermission(exact_command->account_id,
                                                creator->accountId(),
-<<<<<<< HEAD
-                                               exact_command->permission_name))
-=======
                                                new_model_permission))
->>>>>>> 61969d20
       .WillOnce(Return(makeEmptyError()));
   ASSERT_NO_THROW(checkErrorCase(execute()));
 }
@@ -2011,11 +1928,7 @@
   EXPECT_CALL(*wsv_command,
               deleteAccountGrantablePermission(exact_command->account_id,
                                                creator->accountId(),
-<<<<<<< HEAD
-                                               exact_command->permission_name))
-=======
                                                new_model_permission))
->>>>>>> 61969d20
       .WillOnce(Return(WsvCommandResult()));
   ASSERT_NO_THROW(checkValueCase(validateAndExecute()));
 }
@@ -2037,11 +1950,7 @@
   EXPECT_CALL(*wsv_command,
               deleteAccountGrantablePermission(exact_command->account_id,
                                                creator->accountId(),
-<<<<<<< HEAD
-                                               exact_command->permission_name))
-=======
                                                new_model_permission))
->>>>>>> 61969d20
       .WillOnce(Return(makeEmptyError()));
   ASSERT_NO_THROW(checkErrorCase(execute()));
 }
