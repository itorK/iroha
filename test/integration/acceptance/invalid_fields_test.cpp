/**
 * Copyright Soramitsu Co., Ltd. All Rights Reserved.
 * SPDX-License-Identifier: Apache-2.0
 */

#include <gtest/gtest.h>
#include "block.pb.h"
#include "framework/integration_framework/integration_test_framework.hpp"
#include "integration/acceptance/acceptance_fixture.hpp"

using namespace integration_framework;
using namespace shared_model;

class InvalidField : public AcceptanceFixture {};

/**
 * @given tx with CreateAccount command and invalid signature size
 * @when send it
 * @then Torii returns stateless fail
 */
TEST_F(InvalidField, Signature) {
<<<<<<< HEAD
  auto tx = proto::TransactionBuilder()
                .createAccount(kUser, "test", kUserKeypair.publicKey())
                .creatorAccountId("admin@test")
                .createdTime(iroha::time::now())
                .quorum(1)
                .build()
                .signAndAddSignature(kAdminKeypair)
                .getTransport();
=======
  auto tx = complete(baseTx()).getTransport();
>>>>>>> 234f266a
  // extend signature to invalid size
  auto sig = tx.mutable_signatures(0)->mutable_signature();
  sig->resize(sig->size() + 1, 'a');

  IntegrationTestFramework(1)
      .setInitialState(kAdminKeypair)
      .sendTx(proto::Transaction(tx), checkStatelessInvalid)
      .done();
}

/**
 * @given tx with CreateAccount command and invalid pub key size
 * @when send it
 * @then Torii returns stateless fail
 */
TEST_F(InvalidField, Pubkey) {
<<<<<<< HEAD
  auto tx = proto::TransactionBuilder()
                .createAccount(kUser, "test", kUserKeypair.publicKey())
                .creatorAccountId("admin@test")
                .createdTime(iroha::time::now())
                .quorum(1)
                .build()
                .signAndAddSignature(kAdminKeypair)
                .getTransport();
=======
  auto tx = complete(baseTx()).getTransport();
>>>>>>> 234f266a
  // extend public key to invalid size
  auto pkey = tx.mutable_signatures(0)->mutable_pubkey();
  pkey->resize(pkey->size() + 1, 'a');

  IntegrationTestFramework(1)
      .setInitialState(kAdminKeypair)
      .sendTx(proto::Transaction(tx), checkStatelessInvalid)
      .done();
}<|MERGE_RESOLUTION|>--- conflicted
+++ resolved
@@ -19,18 +19,7 @@
  * @then Torii returns stateless fail
  */
 TEST_F(InvalidField, Signature) {
-<<<<<<< HEAD
-  auto tx = proto::TransactionBuilder()
-                .createAccount(kUser, "test", kUserKeypair.publicKey())
-                .creatorAccountId("admin@test")
-                .createdTime(iroha::time::now())
-                .quorum(1)
-                .build()
-                .signAndAddSignature(kAdminKeypair)
-                .getTransport();
-=======
   auto tx = complete(baseTx()).getTransport();
->>>>>>> 234f266a
   // extend signature to invalid size
   auto sig = tx.mutable_signatures(0)->mutable_signature();
   sig->resize(sig->size() + 1, 'a');
@@ -47,18 +36,7 @@
  * @then Torii returns stateless fail
  */
 TEST_F(InvalidField, Pubkey) {
-<<<<<<< HEAD
-  auto tx = proto::TransactionBuilder()
-                .createAccount(kUser, "test", kUserKeypair.publicKey())
-                .creatorAccountId("admin@test")
-                .createdTime(iroha::time::now())
-                .quorum(1)
-                .build()
-                .signAndAddSignature(kAdminKeypair)
-                .getTransport();
-=======
   auto tx = complete(baseTx()).getTransport();
->>>>>>> 234f266a
   // extend public key to invalid size
   auto pkey = tx.mutable_signatures(0)->mutable_pubkey();
   pkey->resize(pkey->size() + 1, 'a');
