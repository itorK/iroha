--- conflicted
+++ resolved
@@ -37,10 +37,10 @@
 
 addtest(transfer_asset_inter_domain_test transfer_asset_inter_domain_test.cpp)
 target_link_libraries(transfer_asset_inter_domain_test
-<<<<<<< HEAD
-  application
-  raw_block_insertion
-  model_generators
+    application
+    raw_block_insertion
+    model_generators
+    tx_pipeline_integration_test_fixture
   )
 
 
@@ -49,10 +49,4 @@
   application
   raw_block_insertion
   model_generators
-=======
-    application
-    raw_block_insertion
-    model_generators
-    tx_pipeline_integration_test_fixture
->>>>>>> def7bc4f
   )