--- conflicted
+++ resolved
@@ -113,12 +113,9 @@
 
 SET(IROHA_ROOT_PROJECT ON)
 
-<<<<<<< HEAD
-=======
 # Boost uses RTTI to perform some actions (such as type erasure).
 # This is slow. This flag forces boost to use other methods,
 # which are generally faster
->>>>>>> 3d820935
 add_definitions(-DBOOST_NO_RTTI)
 
 include(FeatureSummary)
