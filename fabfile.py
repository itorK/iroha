# -*- coding: utf-8 -*-
from config.fabric import myhosts, port, user, password, github, repo_name
from config.slack  import notify_slack
 
from fabric.api import *
from fabric.colors import *

import slackweb
import random

env.hosts = myhosts
env.port =  port
env.user =  user
env.password = password

@task
def status():
  print(magenta("+++++++++++++++++++"))
  print(magenta("+ *    *       *  +"))
  print(magenta("+  server status! +"))
  print(magenta("+  *            * +"))
  print(magenta("+++++++++++++++++++"))
  run("cmake --version")
  run("gcc --version")
  run("make --version")

  with shell_env(JAVA_HOME='/usr/lib/jvm/java-8-openjdk-amd64'):
    run("java -version")
    run("javac -version")
    run("gradle -v")


@task
def initalize_server():
  print(magenta("##########################"))
  print(magenta("# Setup server!! \(^o^)/ #"))
  print(magenta("##########################"))
  print(cyan("#  install usual"))
  sudo("apt -y install gcc g++ make git")
  print(cyan("#  use for crow"))
  sudo("apt -y install build-essential libtcmalloc-minimal4 && sudo ln -s /usr/lib/libtcmalloc_minimal.so.4 /usr/lib/libtcmalloc_minimal.so", warn_only=True)
  print(cyan("#  booost"))
  sudo("apt -y install libboost-all-dev")
  print(cyan("#  cmake"))
  sudo("apt -y install cmake")
  print(cyan("#  Java"))
  sudo("apt -y install default-jdk")
  sudo("apt -y install default-jre") 
  print(cyan("# other libs"))
  sudo("apt -y install libssl-dev")
  sudo("apt -y install unzip")
  run("curl -s https://get.sdkman.io | bash")
  run('source "/home/'+env.user+'/.sdkman/bin/sdkman-init.sh" && sdk install gradle 3.0')
  status()
  run('git config --global user.email ' + github.email)
  run('git config --global user.name  ' + github.name)
  sudo("mkdir -p /var/www")


def git_current_branch():
  res = local('git branch --contains', capture=True)
  return res.split(' ')[1]

@task
def check_key_github():
  with quiet():
    res = run("ssh -T git@github.com", warn_only=True)
    if not "successfully authenticated" in res:
      print(red("Githubにサーバーの公開鍵が登録されていないよ!!"))
      print(red("gitHubでssh接続する手順~公開鍵・秘密鍵の生成から~"))
      print("Ref:http://qiita.com/shizuma/items/2b2f873a0034839e47ce")
      quit()

@task
def initialize_repository():
  check_key_github()
  with cd("/var/www"):
    sudo("rm -rf *")
    sudo("git clone --recursive "+repo_name)
  with cd("/var/www/iroha"):
    with shell_env(JAVA_HOME='/usr/lib/jvm/java-8-openjdk-amd64'):
      with cd("core/vendor/Aeron"):
        sudo("./gradlew")
        sudo("mkdir -p cppbuild/Debug")
        with cd("cppbuild/Debug"):
          sudo("cmake ../..")
          sudo("cmake --build . --clean-first")
          sudo("ctest")

      with cd("core/vendor/leveldb"):
        sudo("make")
      
      with cd("core/vendor/ed25519"):
        sudo("make")

      with cd("core/vendor/msgpack-c"):
        sudo("cmake -DMSGPACK_CXX11=ON .")
        sudo("cmake -DMSGPACK_CXX11=ON .")
        sudo("make install")
        
      with cd("core/vendor/yaml-cpp"):
        sudo("mkdir -p build")
        with cd("build"):
          sudo("cmake ..")
          sudo("make")
        
      with cd("core/vendor/crow"):
        sudo("mkdir -p build")
        with cd("build"):
          sudo("cmake ..")
          sudo("make")
           

@task
def connection_test_dev():
  run("cat welcome")
  print(git_current_branch())

@task
def connection_test_stage():
  run("cat welcome")

@task
def connection_test_production():
  run("cat welcome")

def git_push(branch = None):
  if not branch:
    branch = git_current_branch()
  local("git push origin "+branch)
  
def remake():
  with cd("/var/www/iroha"):
    sudo("mkdir -p build")
    with cd("build"):
      sudo("cmake ..")
      sudo("make")

def restart():
  # Why not work?
  #sudo('pkill -f "iroha-main"')
  pid = sudo("pgrep -f 'iroha-main'", warn_only=True)
  print(cyan(pid),"!!")
  sudo('kill -9 '+str(pid), warn_only=True)
  sudo('/var/www/iroha/build/bin/iroha-main &', pty=False)
  sudo('ps aux | grep iroha-main')
    
def curl_test():
  for host in myhosts:
    local("curl "+host)

@task
def test(branch = None):
  print(blue("#################"))
  print(blue("# test    (^o^) #"))
  print(blue("#################"))
  connection_test_dev()
  if not branch:
    branch = git_current_branch()
<<<<<<< HEAD
=======
    branch = branch.strip()
    with cd("/var/www/iroha"):
      res = sudo("git reset --hard")
      res = sudo("git checkout -b "+branch+" origin/"+branch, warn_only=True)
      if res.failed:
        sudo("git checkout "+branch) 
      sudo("git pull origin "+branch+" --no-ff")
       
      remake()
>>>>>>> b6053465

  git_push(branch)

  with cd("/var/www/iroha"):
    res = sudo("git reset --hard")
    res = sudo("git checkout -b "+branch+" origin/"+branch, warn_only=True)
    if res.failed:
      sudo("git checkout "+branch) 
    sudo("git pull origin "+branch+" --no-ff")
       
    remake()
    restart()
  
  curl_test() 














#
# 

@task
def deploy_stage_with_circle_ci():
  print(yellow("#################"))
  print(yellow("# Staging !!!!  #"))
  print(yellow("#################"))
  env.hosts = ['45.32.49.154']
  env.port = '1225'
  env.user = 'deploy'
  connection_test_stage()

@task
def deploy_with_circle_ci():
  print(red("#################"))
  print(red("# Production !! #"))
  print(red("#################"))
  env.hosts = ['45.32.49.154']
  env.port = '1225'
  env.user = 'deploy'
  connection_test_production()<|MERGE_RESOLUTION|>--- conflicted
+++ resolved
@@ -157,8 +157,7 @@
   connection_test_dev()
   if not branch:
     branch = git_current_branch()
-<<<<<<< HEAD
-=======
+
     branch = branch.strip()
     with cd("/var/www/iroha"):
       res = sudo("git reset --hard")
@@ -168,7 +167,6 @@
       sudo("git pull origin "+branch+" --no-ff")
        
       remake()
->>>>>>> b6053465
 
   git_push(branch)
 
