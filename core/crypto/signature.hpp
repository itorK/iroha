#ifndef CORE_CRYPTO_SIGNATURE_HPP_
#define CORE_CRYPTO_SIGNATURE_HPP_

#include <string>
#include <memory>
#include <tuple>

#include "../domain/entity.hpp"

namespace signature{

  //=== Deprecated use for debug. ===
  bool verify(
    std::string signature,
    std::string message,
    std::string publicKeyName);

  std::string sign(
    std::string message,
    std::string privateKeyName,
    std::string publicKeyName);

  bool generateKeyPairAndSave(
    std::string filenamePrefix,
    std::string keyPath);
  //===

  template<typename T>
  bool verify(
    std::string signature,
    std::string message,
    T dummy
  ) {
    // ToDo throw illegal type exception
  }
  template<typename T>
  std::string sign(std::string message, T dummy) {
    // ToDo throw illegal type exception
  }
  template<typename T>
  std::string generateKeyPair(T dummy) {
    // ToDo throw illegal type exception
  }

  template<>
  bool verify<std::shared_ptr<Entity>>(
    const std::string signature,
    const std::string message,
    const std::shared_ptr<Entity> entity) {
    // ToDo
  }
  template<>
  std::string sign<std::shared_ptr<Entity>>(
    const std::string message,
    const std::shared_ptr<Entity> entity) {
    // ToDo
  }

  std::tuple<
    unsigned char*,
    unsigned char*
  > generateKeyPair() {
    unsigned char publicKey[32], privateKey[64], seed[32];
    ed25519_create_seed(seed);
    ed25519_create_keypair(publicKey, privateKey, seed);
    return std::make_tuple( publicKey, privateKey);
  }
<<<<<<< HEAD
};

#endif
=======
};  // namespace signature

#endif  // CORE_CRYPTO_SIGNATURE_HPP_
>>>>>>> 1b7c7ca3
<|MERGE_RESOLUTION|>--- conflicted
+++ resolved
@@ -65,12 +65,6 @@
     ed25519_create_keypair(publicKey, privateKey, seed);
     return std::make_tuple( publicKey, privateKey);
   }
-<<<<<<< HEAD
-};
-
-#endif
-=======
 };  // namespace signature
 
-#endif  // CORE_CRYPTO_SIGNATURE_HPP_
->>>>>>> 1b7c7ca3
+#endif  // CORE_CRYPTO_SIGNATURE_HPP_