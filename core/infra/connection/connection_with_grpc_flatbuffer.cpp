--- conflicted
+++ resolved
@@ -37,7 +37,6 @@
 #include <asset_generated.h>
 
 namespace connection {
-<<<<<<< HEAD
 /**
  * Using
  */
@@ -48,6 +47,8 @@
 using Response = ::iroha::Response;
 using Transaction = ::iroha::Transaction;
 using TransactionWrapper = ::iroha::TransactionWrapper;
+using AssetResponse = ::iroha::AssetResponse;
+using AssetQuery = ::iroha::AssetQuery;
 using Signature = ::iroha::Signature;
 using Sync = ::iroha::Sync;
 
@@ -69,7 +70,7 @@
 
 
 /************************************************************************************
- * Interface: Verify, Torii :: receive()
+ * Interface: Verify :: receive()
  ************************************************************************************/
 template <class CallBackFunc>
 class Receiver {
@@ -77,48 +78,6 @@
   VoidHandler set(CallBackFunc &&rhs) {
     if (receiver_) {
       return makeUnexpected(exception::DuplicateSetArgumentException(
-=======
-  /**
-   * Using
-   */
-  using Sumeragi = ::iroha::Sumeragi;
-  using Hijiri = ::iroha::Hijiri;
-  using ConsensusEvent = ::iroha::ConsensusEvent;
-  using Ping = ::iroha::Ping;
-  using Response = ::iroha::Response;
-  using AssetResponse = ::iroha::AssetResponse;
-  using AssetQuery = ::iroha::AssetQuery;
-  using Transaction = ::iroha::Transaction;
-  using TransactionWrapper = ::iroha::TransactionWrapper;
-  using Signature = ::iroha::Signature;
-
-  using grpc::Channel;
-  using grpc::Server;
-  using grpc::ServerBuilder;
-  using grpc::ServerContext;
-  using grpc::ClientContext;
-  using grpc::Status;
-
-  /**
-   * Enum
-   */
-  enum ResponseType {
-    RESPONSE_OK,
-    RESPONSE_INVALID_SIG,  // wrong signature
-    RESPONSE_ERRCONN,      // connection error
-  };
-
-
-  /************************************************************************************
-   * Interface: Verify, Torii :: receive()
-   ************************************************************************************/
-  template<class CallBackFunc>
-  class Receiver {
-  public:
-    VoidHandler set(CallBackFunc &&rhs) {
-      if (receiver_) {
-        return makeUnexpected(exception::DuplicateSetArgumentException(
->>>>>>> 65e3b2bc
           "Receiver<" + std::string(typeid(CallBackFunc).name()) + ">",
           __FILE__));
     }
@@ -132,7 +91,6 @@
     (*receiver_)(from, std::move(arg));
   }
 
-<<<<<<< HEAD
  private:
   std::shared_ptr<CallBackFunc> receiver_;
 };
@@ -179,73 +137,6 @@
 class SumeragiConnectionClient {
  public:
   explicit SumeragiConnectionClient(std::shared_ptr<Channel> channel)
-=======
-  template<class CallBackFunc, class T>
-  class ReceiverWithReturen {
-  public:
-    VoidHandler set(CallBackFunc &&rhs) {
-        if (receiver_) {
-            return makeUnexpected(exception::DuplicateSetArgumentException(
-                    "Receiver<" + std::string(typeid(CallBackFunc).name()) + ">",
-                    __FILE__));
-        }
-
-        receiver_ = std::make_shared<CallBackFunc>(rhs);
-        return {};
-    }
-
-    // ToDo rewrite operator() overload.
-    T invoke(const std::string &from, flatbuffers::unique_ptr_t &&arg) {
-        return (*receiver_)(from, std::move(arg));
-    }
-
-  private:
-    std::shared_ptr<CallBackFunc> receiver_;
-  };
-
-  /**
-   * Verify
-   */
-  namespace iroha {
-    namespace SumeragiImpl {
-      namespace Verify {
-        Receiver<Verify::CallBackFunc> receiver;
-
-        void receive(Verify::CallBackFunc&& callback) {
-          receiver.set(std::move(callback));
-        }
-
-      } // namespace Verify
-    } // namespace SumeragiImpl
-  } // namespace iroha
-
-  /**
-   * Torii
-   */
-  namespace iroha {
-    namespace SumeragiImpl {
-      namespace Torii {
-        Receiver<Torii::CallBackFunc> receiver;
-
-        void receive(Torii::CallBackFunc&& callback) {
-          receiver.set(std::move(callback));
-        }
-
-      }  // namespace Torii
-    }  // namespace SumeragiImpl
-  }  // namespace iroha
-
-  /************************************************************************************
-   * RPC: Verify, Torii
-   ************************************************************************************/
-  /**
-   * SumeragiConnectionClient
-   * - Verify, Torii
-   */
-  class SumeragiConnectionClient {
-  public:
-    explicit SumeragiConnectionClient(std::shared_ptr<Channel> channel)
->>>>>>> 65e3b2bc
       : stub_(Sumeragi::NewStub(channel)) {}
 
   void Verify(const ::iroha::ConsensusEvent &consensusEvent,
@@ -352,17 +243,10 @@
 
       fbb.Finish(event.value());
 
-<<<<<<< HEAD
       const std::string from = "from";
       connection::iroha::SumeragiImpl::Verify::receiver.invoke(
           from, std::move(fbb.ReleaseBufferPointer()));
     }
-=======
-          const std::string from = "from";
-          connection::iroha::SumeragiImpl::Verify::receiver.invoke(
-                  from, std::move(fbb.ReleaseBufferPointer()));
-      }
->>>>>>> 65e3b2bc
 
     auto tx_str =
         flatbuffer_service::toString(*request->GetRoot()
@@ -553,7 +437,6 @@
         &sigblob, stamp);
   };
 
-<<<<<<< HEAD
  private:
   flatbuffers::FlatBufferBuilder fbbResponse;
 };
@@ -590,42 +473,12 @@
     flatbuffers::BufferRef<Response> response;
     client.Torii(tx, &response);
     auto reply = response.GetRoot();
-    return true;
-=======
-  namespace memberShipService {
-    namespace HijiriImpl {
-      namespace Kagami {
-        bool send(const std::string &ip, const ::iroha::Ping &ping) {  // TODO
-          logger::info("Connection with grpc") << "Send!";
-          logger::info("Connection with grpc") << "IP is: " << ip;
-          HijiriConnectionClient client(grpc::CreateChannel(
-            ip + ":" +
-            std::to_string(config::IrohaConfigManager::getInstance()
-                             .getGrpcPortNumber(50051)),
-            grpc::InsecureChannelCredentials()));
-          auto reply = client.Kagami(ping);
-          return true;
-        }
-      }  // namespace Kagami
-    }  // namespace HijiriImpl
-    namespace SumeragiImpl {
-      namespace Torii {
-        bool send(const std::string &ip, const ::iroha::Transaction &tx) {
-          logger::info("Connection with grpc") << "Send!";
-          if (::peer::service::isExistIP(ip)) {
-            logger::info("Connection with grpc") << "IP Exist: " << ip;
-            SumeragiConnectionClient client(grpc::CreateChannel(
-                ip + ":" +
-                std::to_string(config::IrohaConfigManager::getInstance()
-                                   .getGrpcPortNumber(50051)),
-                grpc::InsecureChannelCredentials()));
-            auto reply = client.Torii(tx);
-            return true;
-          }
-        }
-      } // namespace Torii
-    } // namespace Sumeragi Impl
-  }  // namespace MemberShipService
+    return true;    
+  }
+}
+}  // namespace Torii
+}  // namespace SumeragiImpl
+}  // namespace memberShipService
 
   /************************************************************************************
    * AssetRepository
@@ -720,28 +573,6 @@
       flatbuffers::FlatBufferBuilder fbbResponse;
   };
 
-
-  /************************************************************************************
-   * Run server
-   ************************************************************************************/
-  std::mutex wait_for_server;
-  ServerBuilder builder;
-  grpc::Server *server = nullptr;
-  std::condition_variable server_cv;
-  bool server_ready = false;
-
-  void initialize_peer() {
-    // ToDo catch exception of to_string
-
-
-    logger::info("Connection GRPC") << " initialize_peer ";
->>>>>>> 65e3b2bc
-  }
-}
-}  // namespace Torii
-}  // namespace SumeragiImpl
-}  // namespace memberShipService
-
 /************************************************************************************
  * Sync
  ************************************************************************************/
