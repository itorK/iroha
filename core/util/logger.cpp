/*
Copyright Soramitsu Co., Ltd. 2016 All Rights Reserved.

Licensed under the Apache License, Version 2.0 (the "License");
you may not use this file except in compliance with the License.
You may obtain a copy of the License at

     http://www.apache.org/licenses/LICENSE-2.0

Unless required by applicable law or agreed to in writing, software
distributed under the License is distributed on an "AS IS" BASIS,
WITHOUT WARRANTIES OR CONDITIONS OF ANY KIND, either express or implied.
See the License for the specific language governing permissions and
limitations under the License.
*/

#include <spdlog/sinks/base_sink.h>

#include "datetime.hpp"
#include "logger.hpp"

/*
namespace logger {

    These macro causes sometimes hard readable compilation error.

    #if __cplusplus <= 201402L
    #define TYPE_UNC_EXC    bool
    #define STD_UNC_EXC     std::uncaught_exception
    #define COND_UNC_EXC    ! STD_UNC_EXC()
    #else
    #define TYPE_UNC_EXC    int
    #define STD_UNC_EXC     std::uncaught_exceptions
    #define COND_UNC_EXC    uncaught >= STD_UNC_EXC()
    #endif

    #define LOGGER_DEF_IMPL(LoggerName, UseLevel, HasPrefix, LogType) \
    LoggerName::LoggerName(std::string&& caller) noexcept \
      : caller(std::move(caller)), \
        uncaught(STD_UNC_EXC()) \
    {} \
    LoggerName::LoggerName(const std::string& caller) noexcept \
      : caller(caller), \
        uncaught(STD_UNC_EXC()) \
    {} \
    LoggerName::~LoggerName() { \
        if  ( COND_UNC_EXC \
              && \
              static_cast<int>(detail::LOG_LEVEL) <= static_cast<int>(UseLevel)
\
            ) { \
            const auto useCErr = static_cast<int>(LogLevel::Error) <=
static_cast<int>(UseLevel);   \
            ( useCErr ? std::cerr : std::cout ) \
                        << datetime::unixtime_str() \
                        << (HasPrefix ? \
                            std::string(" ") + LogType + " [" + caller + "] " \
                            :                            "["  + caller + "] " \
                           ) \
                        << stream.str() << std::endl;                         \
        }                                                                     \
    }

    LOGGER_DEF_IMPL(debug,   LogLevel::Debug,    true,   "DEBUG")
    LOGGER_DEF_IMPL(info,    LogLevel::Info,     true,   "INFO")
    LOGGER_DEF_IMPL(warning, LogLevel::Warning,  true,   "WARNING")
    LOGGER_DEF_IMPL(error,   LogLevel::Error,    true,   "ERROR (-A-)")
    LOGGER_DEF_IMPL(fatal,   LogLevel::Fatal,    true,   "FATAL (`o')")
    LOGGER_DEF_IMPL(explore, LogLevel::Explore,  false,  "(EXPLORE)")
}
*/

namespace logger {

<<<<<<< HEAD
debug::debug(std::string &&caller) noexcept
    : caller(std::move(caller)),
      uncaught(std::uncaught_exception()) {}
debug::debug(const std::string &caller) noexcept
    : caller(caller),
      uncaught(std::uncaught_exception()) {}
debug::~debug() {
  if (!std::uncaught_exception() &&
      static_cast<int>(detail::LOG_LEVEL) <=
          static_cast<int>(LogLevel::Debug)) {
    const auto useCErr =
        static_cast<int>(LogLevel::Error) <= static_cast<int>(LogLevel::Debug);
    (useCErr ? std::cerr : std::cout)
        << datetime::unixtime_str()
        << (true ? std::string(" ") + "DEBUG" + " [" + caller + "] "
                 : "[" + caller + "] ")
        << stream.str() << std::endl;
  }
}
info::info(std::string &&caller) noexcept
    : caller(std::move(caller)),
      uncaught(std::uncaught_exception()) {}
info::info(const std::string &caller) noexcept
    : caller(caller),
      uncaught(std::uncaught_exception()) {}
info::~info() {
  if (!std::uncaught_exception() &&
      static_cast<int>(detail::LOG_LEVEL) <= static_cast<int>(LogLevel::Info)) {
    const auto useCErr =
        static_cast<int>(LogLevel::Error) <= static_cast<int>(LogLevel::Info);
    (useCErr ? std::cerr : std::cout)
        << datetime::unixtime_str()
        << (true ? std::string(" ") + "INFO" + " [" + caller + "] "
                 : "[" + caller + "] ")
        << stream.str() << std::endl;
  }
}
warning::warning(std::string &&caller) noexcept
    : caller(std::move(caller)),
      uncaught(std::uncaught_exception()) {}
warning::warning(const std::string &caller) noexcept
    : caller(caller),
      uncaught(std::uncaught_exception()) {}
warning::~warning() {
  if (!std::uncaught_exception() &&
      static_cast<int>(detail::LOG_LEVEL) <=
          static_cast<int>(LogLevel::Warning)) {
    const auto useCErr = static_cast<int>(LogLevel::Error) <=
                         static_cast<int>(LogLevel::Warning);
    (useCErr ? std::cerr : std::cout)
        << datetime::unixtime_str()
        << (true ? std::string(" ") + "WARNING" + " [" + caller + "] "
                 : "[" + caller + "] ")
        << stream.str() << std::endl;
  }
}
error::error(std::string &&caller) noexcept
    : caller(std::move(caller)),
      uncaught(std::uncaught_exception()) {}
error::error(const std::string &caller) noexcept
    : caller(caller),
      uncaught(std::uncaught_exception()) {}
error::~error() {
  if (!std::uncaught_exception() &&
      static_cast<int>(detail::LOG_LEVEL) <=
          static_cast<int>(LogLevel::Error)) {
    const auto useCErr =
        static_cast<int>(LogLevel::Error) <= static_cast<int>(LogLevel::Error);
    (useCErr ? std::cerr : std::cout)
        << datetime::unixtime_str()
        << (true ? std::string(" ") + "ERROR (-A-)" + " [" + caller + "] "
                 : "[" + caller + "] ")
        << stream.str() << std::endl;
  }
}
fatal::fatal(std::string &&caller) noexcept
    : caller(std::move(caller)),
      uncaught(std::uncaught_exception()) {}
fatal::fatal(const std::string &caller) noexcept
    : caller(caller),
      uncaught(std::uncaught_exception()) {}
fatal::~fatal() {
  if (!std::uncaught_exception() &&
      static_cast<int>(detail::LOG_LEVEL) <=
          static_cast<int>(LogLevel::Fatal)) {
    const auto useCErr =
        static_cast<int>(LogLevel::Error) <= static_cast<int>(LogLevel::Fatal);
    (useCErr ? std::cerr : std::cout)
        << datetime::unixtime_str()
        << (true ? std::string(" ") + "FATAL (`o')" + " [" + caller + "] "
                 : "[" + caller + "] ")
        << stream.str() << std::endl;
  }
}
explore::explore(std::string &&caller) noexcept
    : caller(std::move(caller)),
      uncaught(std::uncaught_exception()) {}
explore::explore(const std::string &caller) noexcept
    : caller(caller),
      uncaught(std::uncaught_exception()) {}
explore::~explore() {
  if (!std::uncaught_exception() &&
      static_cast<int>(detail::LOG_LEVEL) <=
          static_cast<int>(LogLevel::Explore)) {
    const auto useCErr = static_cast<int>(LogLevel::Error) <=
                         static_cast<int>(LogLevel::Explore);
    (useCErr ? std::cerr : std::cout)
        << datetime::unixtime_str()
        << (false ? std::string(" ") + "(EXPLORE)" + " [" + caller + "] "
                  : "[" + caller + "] ")
        << stream.str() << std::endl;
  }
}
=======
    static const std::string level_names[] { "DEBUG", "INFO", "WARNING",  "ERROR (-A-)", "FATAL (`o')", "(EXPLORE)" };

    class console_sink : public spdlog::sinks::base_sink<std::mutex> {
        using MyType = console_sink;
    public:
        console_sink() {}
        static std::shared_ptr<MyType> instance()
        {
          static std::shared_ptr<MyType> instance = std::make_shared<MyType>();
          return instance;
        }

        void _sink_it(const spdlog::details::log_msg& msg) override
        {
          auto output = static_cast<int>(LogLevel::Error) <= msg.level ? stderr : stdout;
          fwrite(msg.formatted.data(), sizeof(char), msg.formatted.size(), output);
          fflush(output);
        }

        void flush() override
        {
          fflush(stdout);
          fflush(stderr);
        }
    };

    class console_formatter : public spdlog::formatter {
        using MyType = console_formatter;
    public:
        console_formatter() {}
        static std::shared_ptr<MyType> instance()
        {
          static std::shared_ptr<MyType> instance = std::make_shared<MyType>();
          return instance;
        }

        void format(spdlog::details::log_msg &msg) override {
          msg.formatted << datetime::unixtime_str()
                        << (msg.level != (spdlog::level::level_enum) LogLevel::Explore ? " " + level_names[msg.level] : "")
                        << " [" << *msg.logger_name << "] "
                        << msg.raw.str();
          //write eol
          msg.formatted.write(spdlog::details::os::eol, spdlog::details::os::eol_size);
        }
    };

    base::base(std::string &&caller, LogLevel level) noexcept
            : caller(caller), uncaught(std::uncaught_exception()), level((spdlog::level::level_enum) level) {
      console = spdlog::get(caller);
      if (!console) {
        console = std::make_shared<spdlog::logger>(caller, console_sink::instance());
        console->set_level((spdlog::level::level_enum) detail::LOG_LEVEL);
        console->set_formatter(console_formatter::instance());
      }
    }

    base::base(const std::string &caller, LogLevel level) noexcept
            : caller(caller), uncaught(std::uncaught_exception()), level((spdlog::level::level_enum) level) {
      console = spdlog::get(caller);
      if (!console) {
        console = std::make_shared<spdlog::logger>(caller, console_sink::instance());
        console->set_level((spdlog::level::level_enum) detail::LOG_LEVEL);
        console->set_formatter(console_formatter::instance());
      }
    }

    base::~base() {
      if (!std::uncaught_exception()) {
        console->log(level, stream.str());
      }
    }

    debug::debug(std::string &&caller) noexcept : base(caller, LogLevel::Debug) {}
    debug::debug(const std::string &caller) noexcept : base(caller, LogLevel::Debug) {}
    info::info(std::string &&caller) noexcept : base(caller, LogLevel::Info) {}
    info::info(const std::string &caller) noexcept : base(caller, LogLevel::Info) {}
    warning::warning(std::string &&caller) noexcept : base(caller, LogLevel::Warning) {}
    warning::warning(const std::string &caller) noexcept : base(caller, LogLevel::Warning) {}
    error::error(std::string &&caller) noexcept : base(caller, LogLevel::Error) {}
    error::error(const std::string &caller) noexcept : base(caller, LogLevel::Error) {}
    fatal::fatal(std::string &&caller) noexcept : base(caller, LogLevel::Fatal) {}
    fatal::fatal(const std::string &caller) noexcept : base(caller, LogLevel::Fatal) {}
    explore::explore(std::string &&caller) noexcept : base(caller, LogLevel::Explore) {}
    explore::explore(const std::string &caller) noexcept : base(caller, LogLevel::Explore) {}
>>>>>>> 6da40460
}<|MERGE_RESOLUTION|>--- conflicted
+++ resolved
@@ -72,121 +72,6 @@
 
 namespace logger {
 
-<<<<<<< HEAD
-debug::debug(std::string &&caller) noexcept
-    : caller(std::move(caller)),
-      uncaught(std::uncaught_exception()) {}
-debug::debug(const std::string &caller) noexcept
-    : caller(caller),
-      uncaught(std::uncaught_exception()) {}
-debug::~debug() {
-  if (!std::uncaught_exception() &&
-      static_cast<int>(detail::LOG_LEVEL) <=
-          static_cast<int>(LogLevel::Debug)) {
-    const auto useCErr =
-        static_cast<int>(LogLevel::Error) <= static_cast<int>(LogLevel::Debug);
-    (useCErr ? std::cerr : std::cout)
-        << datetime::unixtime_str()
-        << (true ? std::string(" ") + "DEBUG" + " [" + caller + "] "
-                 : "[" + caller + "] ")
-        << stream.str() << std::endl;
-  }
-}
-info::info(std::string &&caller) noexcept
-    : caller(std::move(caller)),
-      uncaught(std::uncaught_exception()) {}
-info::info(const std::string &caller) noexcept
-    : caller(caller),
-      uncaught(std::uncaught_exception()) {}
-info::~info() {
-  if (!std::uncaught_exception() &&
-      static_cast<int>(detail::LOG_LEVEL) <= static_cast<int>(LogLevel::Info)) {
-    const auto useCErr =
-        static_cast<int>(LogLevel::Error) <= static_cast<int>(LogLevel::Info);
-    (useCErr ? std::cerr : std::cout)
-        << datetime::unixtime_str()
-        << (true ? std::string(" ") + "INFO" + " [" + caller + "] "
-                 : "[" + caller + "] ")
-        << stream.str() << std::endl;
-  }
-}
-warning::warning(std::string &&caller) noexcept
-    : caller(std::move(caller)),
-      uncaught(std::uncaught_exception()) {}
-warning::warning(const std::string &caller) noexcept
-    : caller(caller),
-      uncaught(std::uncaught_exception()) {}
-warning::~warning() {
-  if (!std::uncaught_exception() &&
-      static_cast<int>(detail::LOG_LEVEL) <=
-          static_cast<int>(LogLevel::Warning)) {
-    const auto useCErr = static_cast<int>(LogLevel::Error) <=
-                         static_cast<int>(LogLevel::Warning);
-    (useCErr ? std::cerr : std::cout)
-        << datetime::unixtime_str()
-        << (true ? std::string(" ") + "WARNING" + " [" + caller + "] "
-                 : "[" + caller + "] ")
-        << stream.str() << std::endl;
-  }
-}
-error::error(std::string &&caller) noexcept
-    : caller(std::move(caller)),
-      uncaught(std::uncaught_exception()) {}
-error::error(const std::string &caller) noexcept
-    : caller(caller),
-      uncaught(std::uncaught_exception()) {}
-error::~error() {
-  if (!std::uncaught_exception() &&
-      static_cast<int>(detail::LOG_LEVEL) <=
-          static_cast<int>(LogLevel::Error)) {
-    const auto useCErr =
-        static_cast<int>(LogLevel::Error) <= static_cast<int>(LogLevel::Error);
-    (useCErr ? std::cerr : std::cout)
-        << datetime::unixtime_str()
-        << (true ? std::string(" ") + "ERROR (-A-)" + " [" + caller + "] "
-                 : "[" + caller + "] ")
-        << stream.str() << std::endl;
-  }
-}
-fatal::fatal(std::string &&caller) noexcept
-    : caller(std::move(caller)),
-      uncaught(std::uncaught_exception()) {}
-fatal::fatal(const std::string &caller) noexcept
-    : caller(caller),
-      uncaught(std::uncaught_exception()) {}
-fatal::~fatal() {
-  if (!std::uncaught_exception() &&
-      static_cast<int>(detail::LOG_LEVEL) <=
-          static_cast<int>(LogLevel::Fatal)) {
-    const auto useCErr =
-        static_cast<int>(LogLevel::Error) <= static_cast<int>(LogLevel::Fatal);
-    (useCErr ? std::cerr : std::cout)
-        << datetime::unixtime_str()
-        << (true ? std::string(" ") + "FATAL (`o')" + " [" + caller + "] "
-                 : "[" + caller + "] ")
-        << stream.str() << std::endl;
-  }
-}
-explore::explore(std::string &&caller) noexcept
-    : caller(std::move(caller)),
-      uncaught(std::uncaught_exception()) {}
-explore::explore(const std::string &caller) noexcept
-    : caller(caller),
-      uncaught(std::uncaught_exception()) {}
-explore::~explore() {
-  if (!std::uncaught_exception() &&
-      static_cast<int>(detail::LOG_LEVEL) <=
-          static_cast<int>(LogLevel::Explore)) {
-    const auto useCErr = static_cast<int>(LogLevel::Error) <=
-                         static_cast<int>(LogLevel::Explore);
-    (useCErr ? std::cerr : std::cout)
-        << datetime::unixtime_str()
-        << (false ? std::string(" ") + "(EXPLORE)" + " [" + caller + "] "
-                  : "[" + caller + "] ")
-        << stream.str() << std::endl;
-  }
-}
-=======
     static const std::string level_names[] { "DEBUG", "INFO", "WARNING",  "ERROR (-A-)", "FATAL (`o')", "(EXPLORE)" };
 
     class console_sink : public spdlog::sinks::base_sink<std::mutex> {
@@ -271,5 +156,4 @@
     fatal::fatal(const std::string &caller) noexcept : base(caller, LogLevel::Fatal) {}
     explore::explore(std::string &&caller) noexcept : base(caller, LogLevel::Explore) {}
     explore::explore(const std::string &caller) noexcept : base(caller, LogLevel::Explore) {}
->>>>>>> 6da40460
 }