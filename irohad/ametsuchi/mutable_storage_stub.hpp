/**
 * Copyright Soramitsu Co., Ltd. 2017 All Rights Reserved.
 * http://soramitsu.co.jp
 *
 * Licensed under the Apache License, Version 2.0 (the "License");
 * you may not use this file except in compliance with the License.
 * You may obtain a copy of the License at
 *
 *        http://www.apache.org/licenses/LICENSE-2.0
 *
 * Unless required by applicable law or agreed to in writing, software
 * distributed under the License is distributed on an "AS IS" BASIS,
 * WITHOUT WARRANTIES OR CONDITIONS OF ANY KIND, either express or implied.
 * See the License for the specific language governing permissions and
 * limitations under the License.
 */

#ifndef IROHA_MUTABLE_STORAGE_STUB_HPP
#define IROHA_MUTABLE_STORAGE_STUB_HPP

#include <ametsuchi/ametsuchi_stub.hpp>
#include <ametsuchi/command_executor_stub.hpp>
#include <ametsuchi/mutable_storage.hpp>

namespace iroha {
  namespace ametsuchi {
    class MutableStorageStub : public MutableStorage {
     public:
      MutableStorageStub(AmetsuchiStub& ametsuchi);
<<<<<<< HEAD
      bool apply(
          const dao::Block& block,
          std::function<bool(const dao::Block&, CommandExecutor&, WsvQuery&)>
              function) override;
=======
      bool apply(dao::Block block,
                 std::function<bool(dao::Block&, CommandExecutor&, WsvQuery&)>
                     function) override;
>>>>>>> 165ef42e
      rxcpp::observable<dao::Transaction> get_account_transactions(
          ed25519::pubkey_t pub_key) override;
      rxcpp::observable<dao::Transaction> get_asset_transactions(
          std::string asset_full_name) override;
      rxcpp::observable<dao::Transaction> get_wallet_transactions(
          std::string wallet_id) override;
<<<<<<< HEAD
=======
      rxcpp::observable<iroha::dao::Block> get_blocks_in_range(
          uint32_t from, uint32_t to) override;
>>>>>>> 165ef42e
      dao::Account get_account(ed25519::pubkey_t pub_key) override;
      dao::Asset get_asset(std::string asset_full_name) override;
      dao::Domain get_domain(std::string domain_full_name) override;
      dao::Wallet get_wallet(std::string wallet_id) override;
      std::vector<dao::Wallet> get_account_wallets(
          ed25519::pubkey_t pub_key) override;
      std::vector<dao::Asset> get_domain_assets(
          std::string domain_full_name) override;

     private:
      AmetsuchiStub& ametsuchi_;
      CommandExecutorStub executor_;
    };
  }  // namespace ametsuchi
}  // namespace iroha

#endif  // IROHA_MUTABLE_STORAGE_STUB_HPP<|MERGE_RESOLUTION|>--- conflicted
+++ resolved
@@ -18,37 +18,28 @@
 #ifndef IROHA_MUTABLE_STORAGE_STUB_HPP
 #define IROHA_MUTABLE_STORAGE_STUB_HPP
 
+#include <ametsuchi/mutable_storage.hpp>
 #include <ametsuchi/ametsuchi_stub.hpp>
 #include <ametsuchi/command_executor_stub.hpp>
-#include <ametsuchi/mutable_storage.hpp>
 
 namespace iroha {
   namespace ametsuchi {
     class MutableStorageStub : public MutableStorage {
      public:
       MutableStorageStub(AmetsuchiStub& ametsuchi);
-<<<<<<< HEAD
       bool apply(
           const dao::Block& block,
           std::function<bool(const dao::Block&, CommandExecutor&, WsvQuery&)>
               function) override;
-=======
-      bool apply(dao::Block block,
-                 std::function<bool(dao::Block&, CommandExecutor&, WsvQuery&)>
-                     function) override;
->>>>>>> 165ef42e
       rxcpp::observable<dao::Transaction> get_account_transactions(
           ed25519::pubkey_t pub_key) override;
       rxcpp::observable<dao::Transaction> get_asset_transactions(
           std::string asset_full_name) override;
       rxcpp::observable<dao::Transaction> get_wallet_transactions(
           std::string wallet_id) override;
-<<<<<<< HEAD
-=======
+      dao::Account get_account(ed25519::pubkey_t pub_key) override;
       rxcpp::observable<iroha::dao::Block> get_blocks_in_range(
           uint32_t from, uint32_t to) override;
->>>>>>> 165ef42e
-      dao::Account get_account(ed25519::pubkey_t pub_key) override;
       dao::Asset get_asset(std::string asset_full_name) override;
       dao::Domain get_domain(std::string domain_full_name) override;
       dao::Wallet get_wallet(std::string wallet_id) override;
