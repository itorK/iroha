/**
 * Copyright Soramitsu Co., Ltd. All Rights Reserved.
 * SPDX-License-Identifier: Apache-2.0
 */

#include "ametsuchi/impl/postgres_block_query.hpp"

#include <boost/range/adaptor/transformed.hpp>
#include <boost/range/algorithm/for_each.hpp>

#include "converters/protobuf/json_proto_converter.hpp"

namespace iroha {
  namespace ametsuchi {

    PostgresBlockQuery::PostgresBlockQuery(soci::session &sql,
                                           KeyValueStorage &file_store)
        : sql_(sql),
          block_store_(file_store),
          log_(logger::log("PostgresBlockQuery")) {}

    std::vector<BlockQuery::wBlock> PostgresBlockQuery::getBlocks(
        shared_model::interface::types::HeightType height, uint32_t count) {
      shared_model::interface::types::HeightType last_id =
          block_store_.last_id();
      auto to = std::min(last_id, height + count - 1);
      std::vector<BlockQuery::wBlock> result;
      if (height > to or count == 0) {
        return result;
      }
      for (auto i = height; i <= to; i++) {
        block_store_.get(i) | [](const auto &bytes) {
          return shared_model::converters::protobuf::jsonToModel<
              shared_model::proto::Block>(bytesToString(bytes));
        } | [&result](auto &&block) {
          result.push_back(
              std::make_shared<shared_model::proto::Block>(std::move(block)));
        };
      }
      return result;
    }

    std::vector<BlockQuery::wBlock> PostgresBlockQuery::getBlocksFrom(
        shared_model::interface::types::HeightType height) {
      return getBlocks(height, block_store_.last_id());
    }

    std::vector<BlockQuery::wBlock> PostgresBlockQuery::getTopBlocks(
        uint32_t count) {
      auto last_id = block_store_.last_id();
      count = std::min(count, last_id);
      return getBlocks(last_id - count + 1, count);
    }

    std::vector<shared_model::interface::types::HeightType>
    PostgresBlockQuery::getBlockIds(
        const shared_model::interface::types::AccountIdType &account_id) {
      std::vector<shared_model::interface::types::HeightType> result;
      soci::indicator ind;
      std::string row;
      soci::statement st =
          (sql_.prepare << "SELECT DISTINCT height FROM height_by_account_set "
                           "WHERE account_id = :id",
           soci::into(row, ind),
           soci::use(account_id));
      st.execute();

      processSoci(st, ind, row, [&result](std::string &r) {
        result.push_back(std::stoull(r));
      });
      return result;
    }

    boost::optional<shared_model::interface::types::HeightType>
    PostgresBlockQuery::getBlockId(const shared_model::crypto::Hash &hash) {
      boost::optional<uint64_t> blockId = boost::none;
      boost::optional<std::string> block_str;
      auto hash_str = hash.hex();

      sql_ << "SELECT height FROM height_by_hash WHERE hash = :hash",
          soci::into(block_str), soci::use(hash_str);
      if (block_str) {
        blockId = std::stoull(block_str.get());
      } else {
        log_->info("No block with transaction {}", hash.toString());
      }
      return blockId;
    }

    std::function<void(std::vector<std::string> &result)>
    PostgresBlockQuery::callback(std::vector<wTransaction> &blocks,
                                 uint64_t block_id) {
      return [this, &blocks, block_id](std::vector<std::string> &result) {
        auto block = block_store_.get(block_id) | [](const auto &bytes) {
          return shared_model::converters::protobuf::jsonToModel<
              shared_model::proto::Block>(bytesToString(bytes));
        };
        if (not block) {
          log_->error("error while converting from JSON");
          return;
        }

        boost::for_each(
            result | boost::adaptors::transformed([](const auto &x) {
              std::istringstream iss(x);
              size_t size;
              iss >> size;
              return size;
            }),
            [&](const auto &x) {
              blocks.push_back(PostgresBlockQuery::wTransaction(
                  clone(block->transactions()[x])));
            });
      };
    }

    std::vector<BlockQuery::wTransaction>
    PostgresBlockQuery::getAccountTransactions(
        const shared_model::interface::types::AccountIdType &account_id) {
      std::vector<BlockQuery::wTransaction> result;
      auto block_ids = this->getBlockIds(account_id);
      if (block_ids.empty()) {
        return result;
      }
      for (const auto &block_id : block_ids) {
        std::vector<std::string> index;
        soci::indicator ind;
        std::string row;
        soci::statement st =
            (sql_.prepare
                 << "SELECT DISTINCT index FROM index_by_creator_height "
                    "WHERE creator_id = :id AND height = :height",
             soci::into(row, ind),
             soci::use(account_id),
             soci::use(block_id));
        st.execute();

        processSoci(
            st, ind, row, [&index](std::string &r) { index.push_back(r); });
        this->callback(result, block_id)(index);
      }
      return result;
    }

    std::vector<BlockQuery::wTransaction>
    PostgresBlockQuery::getAccountAssetTransactions(
        const shared_model::interface::types::AccountIdType &account_id,
        const shared_model::interface::types::AssetIdType &asset_id) {
      std::vector<BlockQuery::wTransaction> result;
      auto block_ids = this->getBlockIds(account_id);
      if (block_ids.empty()) {
        return result;
      }

      for (const auto &block_id : block_ids) {
        std::vector<std::string> index;
        soci::indicator ind;
        std::string row;
        soci::statement st =
            (sql_.prepare
                 << "SELECT DISTINCT index FROM index_by_id_height_asset "
                    "WHERE id = :id AND height = :height AND asset_id = "
                    ":asset_id",
             soci::into(row, ind),
             soci::use(account_id),
             soci::use(block_id),
             soci::use(asset_id));
        st.execute();

        processSoci(
            st, ind, row, [&index](std::string &r) { index.push_back(r); });
        this->callback(result, block_id)(index);
      }
      return result;
    }

    std::vector<boost::optional<BlockQuery::wTransaction>>
    PostgresBlockQuery::getTransactions(
        const std::vector<shared_model::crypto::Hash> &tx_hashes) {
<<<<<<< HEAD
      return rxcpp::observable<>::create<boost::optional<wTransaction>>(
          [this, tx_hashes](const auto &subscriber) {
            std::for_each(tx_hashes.begin(),
                          tx_hashes.end(),
                          [&subscriber, this](const auto &tx_hash) {
                            subscriber.on_next(this->getTxByHashSync(tx_hash));
                          });
            subscriber.on_completed();
          });
=======
      std::vector<boost::optional<BlockQuery::wTransaction>> result;
      std::for_each(tx_hashes.begin(),
                    tx_hashes.end(),
                    [this, &result](const auto &tx_hash) {
                      result.push_back(this->getTxByHashSync(tx_hash));
                    });
      return result;
>>>>>>> 742d2117
    }

    boost::optional<BlockQuery::wTransaction>
    PostgresBlockQuery::getTxByHashSync(
        const shared_model::crypto::Hash &hash) {
      auto block = getBlockId(hash) | [this](const auto &block_id) {
        return block_store_.get(block_id);
      } | [](const auto &bytes) {
        return shared_model::converters::protobuf::jsonToModel<
            shared_model::proto::Block>(bytesToString(bytes));
      };
      if (not block) {
        log_->error("error while converting from JSON");
        return boost::none;
      }

      boost::optional<PostgresBlockQuery::wTransaction> result;
      auto it =
          std::find_if(block->transactions().begin(),
                       block->transactions().end(),
                       [&hash](const auto &tx) { return tx.hash() == hash; });
      if (it != block->transactions().end()) {
        result = boost::optional<PostgresBlockQuery::wTransaction>(
            PostgresBlockQuery::wTransaction(clone(*it)));
      }
      return result;
    }

    bool PostgresBlockQuery::hasTxWithHash(
        const shared_model::crypto::Hash &hash) {
      return getBlockId(hash) != boost::none;
    }

    uint32_t PostgresBlockQuery::getTopBlockHeight() {
      return block_store_.last_id();
    }

    expected::Result<BlockQuery::wBlock, std::string>
    PostgresBlockQuery::getTopBlock() {
      // TODO 18/06/18 Akvinikym: add dependency injection IR-937 IR-1040
      auto block =
          block_store_.get(block_store_.last_id()) | [](const auto &bytes) {
            return shared_model::converters::protobuf::jsonToModel<
                shared_model::proto::Block>(bytesToString(bytes));
          };
      if (not block) {
        return expected::makeError("error while fetching the last block");
      }
      return expected::makeValue(std::make_shared<shared_model::proto::Block>(
          std::move(block.value())));
    }

  }  // namespace ametsuchi
}  // namespace iroha<|MERGE_RESOLUTION|>--- conflicted
+++ resolved
@@ -177,17 +177,6 @@
     std::vector<boost::optional<BlockQuery::wTransaction>>
     PostgresBlockQuery::getTransactions(
         const std::vector<shared_model::crypto::Hash> &tx_hashes) {
-<<<<<<< HEAD
-      return rxcpp::observable<>::create<boost::optional<wTransaction>>(
-          [this, tx_hashes](const auto &subscriber) {
-            std::for_each(tx_hashes.begin(),
-                          tx_hashes.end(),
-                          [&subscriber, this](const auto &tx_hash) {
-                            subscriber.on_next(this->getTxByHashSync(tx_hash));
-                          });
-            subscriber.on_completed();
-          });
-=======
       std::vector<boost::optional<BlockQuery::wTransaction>> result;
       std::for_each(tx_hashes.begin(),
                     tx_hashes.end(),
@@ -195,7 +184,6 @@
                       result.push_back(this->getTxByHashSync(tx_hash));
                     });
       return result;
->>>>>>> 742d2117
     }
 
     boost::optional<BlockQuery::wTransaction>
