/**
 * Copyright Soramitsu Co., Ltd. 2017 All Rights Reserved.
 * http://soramitsu.co.jp
 *
 * Licensed under the Apache License, Version 2.0 (the "License");
 * you may not use this file except in compliance with the License.
 * You may obtain a copy of the License at
 *
 *        http://www.apache.org/licenses/LICENSE-2.0
 *
 * Unless required by applicable law or agreed to in writing, software
 * distributed under the License is distributed on an "AS IS" BASIS,
 * WITHOUT WARRANTIES OR CONDITIONS OF ANY KIND, either express or implied.
 * See the License for the specific language governing permissions and
 * limitations under the License.
 */

#include "network/impl/block_loader_impl.hpp"

#include <grpc++/create_channel.h>

#include "backend/protobuf/block.hpp"
#include "builders/protobuf/transport_builder.hpp"
#include "interfaces/common_objects/peer.hpp"
#include "network/impl/grpc_channel_builder.hpp"
#include "validators/default_validator.hpp"

using namespace iroha::ametsuchi;
using namespace iroha::network;
using namespace shared_model::crypto;
using namespace shared_model::interface;
namespace val = shared_model::validation;

BlockLoaderImpl::BlockLoaderImpl(std::shared_ptr<PeerQuery> peer_query,
                                 std::shared_ptr<BlockQuery> block_query)
    : peer_query_(std::move(peer_query)), block_query_(std::move(block_query)) {
  log_ = logger::log("BlockLoaderImpl");
}

const char *kPeerNotFound = "Cannot find peer";
const char *kTopBlockRetrieveFail = "Failed to retrieve top block";
const char *kPeerRetrieveFail = "Failed to retrieve peers";
const char *kPeerFindFail = "Failed to find requested peer";

struct TimerWrapper : public val::FieldValidator {
  explicit TimerWrapper(iroha::ts64_t t)
      : FieldValidator(val::FieldValidator::kDefaultFutureGap,
                       [=] { return t; }) {}
};
using BlockValidatorInternal =
    val::BlockValidator<TimerWrapper,
                        val::DefaultTransactionValidator,
                        val::UnsignedTransactionsCollectionValidator<
                            val::DefaultTransactionValidator>>;
using Validator =
    val::SignableModelValidator<BlockValidatorInternal,
                                const shared_model::interface::Block &,
                                TimerWrapper>;

rxcpp::observable<std::shared_ptr<Block>> BlockLoaderImpl::retrieveBlocks(
    const PublicKey &peer_pubkey) {
  return rxcpp::observable<>::create<
      std::shared_ptr<Block>>([this, peer_pubkey](auto subscriber) {
    std::shared_ptr<Block> top_block;
    block_query_->getTopBlock().match(
        [&top_block](
            expected::Value<std::shared_ptr<shared_model::interface::Block>>
                block) { top_block = block.value; },
        [this](expected::Error<std::string> error) {
<<<<<<< HEAD
          log_->error(kTopBlockRetrieveFail + std::string{": "} + error.error);
=======
          log_->error("{}: {}", kTopBlockRetrieveFail, error.error);
>>>>>>> ad9143ac
        });
    if (not top_block) {
      subscriber.on_completed();
      return;
    }

    auto peer = this->findPeer(peer_pubkey);
    if (not peer) {
      log_->error(kPeerNotFound);
      subscriber.on_completed();
      return;
    }

    proto::BlocksRequest request;
    grpc::ClientContext context;
    protocol::Block block;

    // request next block to our top
    request.set_height(top_block->height() + 1);

    auto reader = this->getPeerStub(**peer).retrieveBlocks(&context, request);
    while (reader->Read(&block)) {
      shared_model::proto::TransportBuilder<shared_model::proto::Block,
                                            Validator>(
          Validator(TimerWrapper(block.payload().created_time())))
          .build(block)
          .match(
              // success case
              [&subscriber](
                  iroha::expected::Value<shared_model::proto::Block> &result) {
                subscriber.on_next(
                    std::move(std::make_shared<shared_model::proto::Block>(
                        std::move(result.value))));
              },
              // fail case
              [this, &context](iroha::expected::Error<std::string> &error) {
                log_->error(error.error);
                context.TryCancel();
              });
    }
    reader->Finish();
    subscriber.on_completed();
  });
}

boost::optional<BlockVariant> BlockLoaderImpl::retrieveBlock(
    const PublicKey &peer_pubkey, const types::HashType &block_hash) {
  auto peer = findPeer(peer_pubkey);
  if (not peer) {
    log_->error(kPeerNotFound);
    return boost::none;
  }

  proto::BlockRequest request;
  grpc::ClientContext context;
  protocol::Block block;

  // request block with specified hash
  request.set_hash(toBinaryString(block_hash));

  auto status = getPeerStub(**peer).retrieveBlock(&context, request, &block);
  if (not status.ok()) {
    log_->warn(status.error_message());
    return boost::none;
  }

  // stateless validation of block
  auto result = std::make_shared<shared_model::proto::Block>(std::move(block));
  auto answer = BlockValidatorInternal(TimerWrapper(result->createdTime()))
                    .validate(*result);
  if (answer.hasErrors()) {
    log_->error(answer.reason());
    return boost::none;
  }

  return boost::make_optional(BlockVariant{result});
}

boost::optional<std::shared_ptr<shared_model::interface::Peer>>
BlockLoaderImpl::findPeer(const shared_model::crypto::PublicKey &pubkey) {
  auto peers = peer_query_->getLedgerPeers();
  if (not peers) {
    log_->error(kPeerRetrieveFail);
    return boost::none;
  }

  auto &blob = pubkey.blob();
  auto it = std::find_if(
      peers.value().begin(), peers.value().end(), [&blob](const auto &peer) {
        return peer->pubkey().blob() == blob;
      });
  if (it == peers.value().end()) {
    log_->error(kPeerFindFail);
    return boost::none;
  }
  return *it;
}

proto::Loader::Stub &BlockLoaderImpl::getPeerStub(
    const shared_model::interface::Peer &peer) {
  auto it = peer_connections_.find(peer.address());
  if (it == peer_connections_.end()) {
    it = peer_connections_
             .insert(std::make_pair(
                 peer.address(),
                 network::createClient<proto::Loader>(peer.address())))
             .first;
  }
  return *it->second;
}<|MERGE_RESOLUTION|>--- conflicted
+++ resolved
@@ -67,11 +67,7 @@
             expected::Value<std::shared_ptr<shared_model::interface::Block>>
                 block) { top_block = block.value; },
         [this](expected::Error<std::string> error) {
-<<<<<<< HEAD
-          log_->error(kTopBlockRetrieveFail + std::string{": "} + error.error);
-=======
           log_->error("{}: {}", kTopBlockRetrieveFail, error.error);
->>>>>>> ad9143ac
         });
     if (not top_block) {
       subscriber.on_completed();
