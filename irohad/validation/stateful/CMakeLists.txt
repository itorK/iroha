ADD_LIBRARY(stateful_validator STATIC validator.cpp)

target_link_libraries(stateful_validator
    schema
<<<<<<< HEAD
    ametsichi
    rxcpp
=======
    optional
>>>>>>> a77c9636
)<|MERGE_RESOLUTION|>--- conflicted
+++ resolved
@@ -2,10 +2,7 @@
 
 target_link_libraries(stateful_validator
     schema
-<<<<<<< HEAD
-    ametsichi
+    ametsuchi
     rxcpp
-=======
     optional
->>>>>>> a77c9636
 )