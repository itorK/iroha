/**
 * Copyright Soramitsu Co., Ltd. 2017 All Rights Reserved.
 * http://soramitsu.co.jp
 *
 * Licensed under the Apache License, Version 2.0 (the "License");
 * you may not use this file except in compliance with the License.
 * You may obtain a copy of the License at
 *
 *        http://www.apache.org/licenses/LICENSE-2.0
 *
 * Unless required by applicable law or agreed to in writing, software
 * distributed under the License is distributed on an "AS IS" BASIS,
 * WITHOUT WARRANTIES OR CONDITIONS OF ANY KIND, either express or implied.
 * See the License for the specific language governing permissions and
 * limitations under the License.
 */

#include "model/converters/json_transaction_factory.hpp"

#include <algorithm>
#include "model/converters/json_common.hpp"

using namespace rapidjson;

namespace iroha {
  namespace model {
    namespace converters {

      Document JsonTransactionFactory::serialize(
          const Transaction &transaction) {
        Document document;
        auto &allocator = document.GetAllocator();
        document.SetObject();

        Value signatures;
        signatures.SetArray();
        for (const auto &signature : transaction.signatures) {
          signatures.PushBack(serializeSignature(signature, allocator),
                              allocator);
        }
        document.AddMember("signatures", signatures, allocator);

        document.AddMember("created_ts", transaction.created_ts, allocator);
        document.AddMember(
            "creator_account_id", transaction.creator_account_id, allocator);
<<<<<<< HEAD
        document.AddMember("tx_counter", transaction.tx_counter, allocator);
        document.AddMember("quorum", transaction.quorum, allocator);
=======
>>>>>>> 61969d20

        Value commands;
        commands.SetArray();
        for (auto &&command : transaction.commands) {
          commands.PushBack(
              Document(&allocator)
                  .CopyFrom(factory_.serializeAbstractCommand(command),
                            allocator),
              allocator);
        }

        document.AddMember("commands", commands, allocator);

        return document;
      }

      boost::optional<Transaction> JsonTransactionFactory::deserialize(
          const Value &document) {
        auto des = makeFieldDeserializer(document);
        auto des_commands = [this](auto array) {
          auto acc_commands = [this](auto init, auto &x) {
            return init | [this, &x](auto commands) {
              return factory_.deserializeAbstractCommand(x) |
                  [&commands](auto command) {
                    commands.push_back(command);
                    return boost::make_optional(std::move(commands));
                  };
            };
          };
          return std::accumulate(
              array.begin(),
              array.end(),
              boost::make_optional(Transaction::CommandsType()),
              acc_commands);
        };
        return boost::make_optional(Transaction())
            | des.Uint64(&Transaction::created_ts, "created_ts")
            | des.String(&Transaction::creator_account_id, "creator_account_id")
            | des.Array(&Transaction::signatures, "signatures")
            | des.Uint(&Transaction::quorum, "quorum")
            | des.Array(&Transaction::commands, "commands", des_commands);
      }

    }  // namespace converters
  }    // namespace model
}  // namespace iroha<|MERGE_RESOLUTION|>--- conflicted
+++ resolved
@@ -43,11 +43,7 @@
         document.AddMember("created_ts", transaction.created_ts, allocator);
         document.AddMember(
             "creator_account_id", transaction.creator_account_id, allocator);
-<<<<<<< HEAD
-        document.AddMember("tx_counter", transaction.tx_counter, allocator);
         document.AddMember("quorum", transaction.quorum, allocator);
-=======
->>>>>>> 61969d20
 
         Value commands;
         commands.SetArray();
