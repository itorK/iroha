--- conflicted
+++ resolved
@@ -137,7 +137,6 @@
                 iroha::expected::Value<
                     shared_model::interface::TransactionSequence>
                     &tx_sequence) {
-<<<<<<< HEAD
               for (const auto &batch : tx_sequence.value.batches()) {
                 tx_processor_->batchHandle(batch);
                 const auto &txs = batch.transactions();
@@ -147,30 +146,8 @@
                     log_->warn("Found transaction {} in cache, ignoring",
                                tx_hash.hex());
                     return;
+
                   }
-
-                  // setting response
-                  iroha::protocol::ToriiResponse response;
-                  response.set_tx_hash(
-                      shared_model::crypto::toBinaryString(tx_hash));
-                  response.set_tx_status(
-                      iroha::protocol::TxStatus::STATELESS_VALIDATION_SUCCESS);
-                  this->addTxToCacheAndLog(
-                      "ToriiList", std::move(tx_hash), std::move(response));
-                });
-              }
-=======
-              auto txs = tx_sequence.value.transactions();
-              std::for_each(txs.begin(), txs.end(), [this](auto &tx) {
-                auto tx_hash = tx->hash();
-                if (cache_->findItem(tx_hash) and tx->quorum() < 2) {
-                  log_->warn("Found transaction {} in cache, ignoring",
-                             tx_hash.hex());
-                  return;
-                }
-
-                // Send transaction to iroha
-                tx_processor_->transactionHandle(tx);
 
                 this->pushStatus(
                     "ToriiList",
@@ -179,7 +156,6 @@
                                  iroha::protocol::TxStatus::
                                      STATELESS_VALIDATION_SUCCESS));
               });
->>>>>>> 6b4cacc0
             },
             [this, &tx_list](auto &error) {
               auto &txs = tx_list.transactions();
