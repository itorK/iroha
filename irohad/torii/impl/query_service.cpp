/**
 * Copyright Soramitsu Co., Ltd. 2017 All Rights Reserved.
 * http://soramitsu.co.jp
 *
 * Licensed under the Apache License, Version 2.0 (the "License");
 * you may not use this file except in compliance with the License.
 * You may obtain a copy of the License at
 *
 *        http://www.apache.org/licenses/LICENSE-2.0
 *
 * Unless required by applicable law or agreed to in writing, software
 * distributed under the License is distributed on an "AS IS" BASIS,
 * WITHOUT WARRANTIES OR CONDITIONS OF ANY KIND, either express or implied.
 * See the License for the specific language governing permissions and
 * limitations under the License.
 */

#include "torii/query_service.hpp"
#include "backend/protobuf/query_responses/proto_query_response.hpp"
<<<<<<< HEAD
=======
#include "cryptography/default_hash_provider.hpp"
>>>>>>> 61969d20
#include "validators/default_validator.hpp"

namespace torii {

  QueryService::QueryService(
      std::shared_ptr<iroha::torii::QueryProcessor> query_processor)
      : query_processor_(query_processor) {
    //    Subscribe on result from iroha
    query_processor_->queryNotifier().subscribe(
        [this](const std::shared_ptr<shared_model::interface::QueryResponse>
                   &iroha_response) {
          auto proto_response =
              static_cast<shared_model::proto::QueryResponse &>(*iroha_response)
                  .getTransport();

          auto hash = iroha_response->queryHash();
          cache_.addItem(hash, proto_response);
        });
  }

  void QueryService::Find(iroha::protocol::Query const &request,
                          iroha::protocol::QueryResponse &response) {
    shared_model::crypto::Hash hash;
    auto blobPayload = shared_model::proto::makeBlob(request.payload());
<<<<<<< HEAD
    hash = shared_model::proto::Query::HashProviderType::makeHash(blobPayload);
=======
    hash = shared_model::crypto::DefaultHashProvider::makeHash(blobPayload);
>>>>>>> 61969d20

    if (cache_.findItem(hash)) {
      // Query was already processed
      response.mutable_error_response()->set_reason(
          iroha::protocol::ErrorResponse::STATELESS_INVALID);
      return;
    }

    shared_model::proto::TransportBuilder<
        shared_model::proto::Query,
        shared_model::validation::DefaultQueryValidator>()
        .build(request)
        .match(
            [this, &hash, &response](
                const iroha::expected::Value<shared_model::proto::Query>
                    &query) {
              // Send query to iroha
              query_processor_->queryHandle(
                  std::make_shared<shared_model::proto::Query>(query.value));
              auto result_response = cache_.findItem(hash);
              if (result_response) {
                response.CopyFrom(result_response.value());
              } else {
                response.mutable_error_response()->set_reason(
                    iroha::protocol::ErrorResponse::NOT_SUPPORTED);
                cache_.addItem(hash, response);
              }
            },
<<<<<<< HEAD
            [&hash, &response](
                const iroha::expected::Error<std::string> &error) {
=======
            [&hash,
             &response](const iroha::expected::Error<std::string> &error) {
>>>>>>> 61969d20
              response.set_query_hash(
                  shared_model::crypto::toBinaryString(hash));
              response.mutable_error_response()->set_reason(
                  iroha::protocol::ErrorResponse::STATELESS_INVALID);
              response.mutable_error_response()->set_message(std::move(error.error));
            });
  }

  grpc::Status QueryService::Find(grpc::ServerContext *context,
                                  const iroha::protocol::Query *request,
                                  iroha::protocol::QueryResponse *response) {
    Find(*request, *response);
    return grpc::Status::OK;
  }

}  // namespace torii<|MERGE_RESOLUTION|>--- conflicted
+++ resolved
@@ -17,10 +17,7 @@
 
 #include "torii/query_service.hpp"
 #include "backend/protobuf/query_responses/proto_query_response.hpp"
-<<<<<<< HEAD
-=======
 #include "cryptography/default_hash_provider.hpp"
->>>>>>> 61969d20
 #include "validators/default_validator.hpp"
 
 namespace torii {
@@ -45,11 +42,7 @@
                           iroha::protocol::QueryResponse &response) {
     shared_model::crypto::Hash hash;
     auto blobPayload = shared_model::proto::makeBlob(request.payload());
-<<<<<<< HEAD
-    hash = shared_model::proto::Query::HashProviderType::makeHash(blobPayload);
-=======
     hash = shared_model::crypto::DefaultHashProvider::makeHash(blobPayload);
->>>>>>> 61969d20
 
     if (cache_.findItem(hash)) {
       // Query was already processed
@@ -78,13 +71,8 @@
                 cache_.addItem(hash, response);
               }
             },
-<<<<<<< HEAD
-            [&hash, &response](
-                const iroha::expected::Error<std::string> &error) {
-=======
             [&hash,
              &response](const iroha::expected::Error<std::string> &error) {
->>>>>>> 61969d20
               response.set_query_hash(
                   shared_model::crypto::toBinaryString(hash));
               response.mutable_error_response()->set_reason(
