--- conflicted
+++ resolved
@@ -52,11 +52,8 @@
     simulator
     block_loader
     block_loader_service
-<<<<<<< HEAD
     mst_processor
-=======
     torii_service
->>>>>>> def7bc4f
     )
 
 add_executable(irohad irohad.cpp)
