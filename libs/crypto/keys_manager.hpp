--- conflicted
+++ resolved
@@ -47,15 +47,7 @@
      * @param pass_phrase is a password for the keys
      * @return false if create account failed
      */
-    // <<<<<<< HEAD
-    //     virtual bool createKeys(std::string pass_phrase) = 0;
-
-    //     virtual ~KeysManager() = default;
-    // =======
     virtual bool createKeys(const std::string &pass_phrase) = 0;
-<<<<<<< HEAD
-    // >>>>>>> origin/develop
-=======
 
     /**
      * Load encrypted keys associated with the manager, then validate loaded
@@ -66,7 +58,6 @@
      */
     virtual nonstd::optional<iroha::keypair_t> loadKeys(
         const std::string &pass_phrase) = 0;
->>>>>>> 18ae5609
   };
 
 }  // namespace iroha
