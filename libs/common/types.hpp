--- conflicted
+++ resolved
@@ -19,6 +19,7 @@
 #define IROHA_COMMON_TYPES_HPP
 
 #include <array>
+#include <boost/optional.hpp>
 #include <cstdio>
 #include <iomanip>
 #include <sstream>
@@ -26,7 +27,6 @@
 #include <type_traits>
 #include <typeinfo>
 #include <vector>
-#include <boost/optional.hpp>
 
 /**
  * This file defines common types used in iroha.
@@ -107,14 +107,10 @@
 
     static blob_t<size_> from_string(const std::string &data) {
       if (data.size() != size_) {
-<<<<<<< HEAD
-        std::string value =
-            "blob_t: input string has incorrect length. Found: " + std::to_string(data.size()) +
-                + ", required: " + std::to_string(size_);
+        std::string value = "blob_t: input string has incorrect length. Found: "
+            + std::to_string(data.size())
+            + +", required: " + std::to_string(size_);
         throw BadFormatException(value.c_str());
-=======
-        throw BadFormatException("blob_t: input string has incorrect length " + std::to_string(data.size()));
->>>>>>> 61969d20
       }
 
       blob_t<size_> b;
@@ -197,8 +193,8 @@
    * @return monadic value, which can be of another type
    */
   template <typename T, typename Transform>
-  auto operator|(T t, Transform f) -> typename std::
-      enable_if<std::is_same<decltype(f(*t)), void>::value>::type {
+  auto operator|(T t, Transform f) -> typename std::enable_if<
+      std::is_same<decltype(f(*t)), void>::value>::type {
     if (t) {
       f(*t);
     }
